--- conflicted
+++ resolved
@@ -114,11 +114,7 @@
     if [ "$PYTHON_VER" != "3.5" ]; then
         apt-get install software-properties-common
         add-apt-repository -y ppa:deadsnakes/ppa
-<<<<<<< HEAD
-        sudo apt-get update
-=======
         apt-get update
->>>>>>> 781e1c36
         apt-get install -y --no-install-recommends \
                 python${PYTHON_VER} \
                 python${PYTHON_VER}-dev
